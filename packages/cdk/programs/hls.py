<<<<<<< HEAD
# Deployment Commands:
# scp programs/hls.py drabindr@casa5:/home/drabindr/hls.py && ssh drabindr@casa5 'sudo reboot'
=======
#!/usr/bin/env python3
"""
Parameterized HLS Streaming Script for Casa Camera System

Usage:
    python3 hls.py --rtsp-url "rtsp://admin:pass@192.168.1.100:554/cam/realmonitor" --stream-path "live-stream" --stream-id "camera_main"
    python3 hls.py --rtsp-url "rtsp://admin:pass@192.168.1.101:554/cam/realmonitor" --stream-path "doorbell-stream" --stream-id "doorbell"

Environment Variables Required:
    AWS_ACCESS_KEY_ID
    AWS_SECRET_ACCESS_KEY
"""
>>>>>>> 2d697e65

import subprocess
import threading
import sys
import boto3
import time
import os
import json
import tempfile
import websocket
import ssl
import logging
import psutil
import signal
import logging.handlers
import argparse
from concurrent.futures import ThreadPoolExecutor
from botocore.exceptions import BotoCoreError, NoCredentialsError, EndpointConnectionError, ClientError

def parse_arguments():
    """Parse command line arguments."""
    parser = argparse.ArgumentParser(description='HLS Streaming Script for Casa Camera System')
    parser.add_argument('--rtsp-url', required=True, help='RTSP URL of the camera')
    parser.add_argument('--stream-path', required=True, help='S3 path for the stream (e.g., "live-stream", "doorbell-stream")')
    parser.add_argument('--stream-id', required=True, help='Stream identifier (e.g., "camera_main", "doorbell")')
    parser.add_argument('--websocket-url', default="wss://i376i8tps1.execute-api.us-east-1.amazonaws.com/prod", help='WebSocket URL')
    parser.add_argument('--s3-bucket', default="casa-cameras-data", help='S3 bucket name')
    parser.add_argument('--cloudwatch-namespace', default="CasaCameraStream", help='CloudWatch namespace')
    parser.add_argument('--scale', help='Video scale filter (e.g., "640:480")')
    parser.add_argument('--help-only', action='store_true', help='Show help and exit')
    return parser.parse_args()

# Parse arguments
args = parse_arguments()

if args.help_only:
    print(__doc__)
    sys.exit(0)

# Set up directory for logs
logs_dir = "./logs"
os.makedirs(logs_dir, exist_ok=True)

# Configure Logging
log_filename = os.path.join(logs_dir, f"streaming_{args.stream_id}.log")
logging.basicConfig(
    level=logging.INFO,
    format='%(asctime)s - %(message)s',
    handlers=[
        logging.handlers.TimedRotatingFileHandler(
            log_filename, when="H", interval=1, backupCount=7*24
        )
    ]
)

# Configuration from command line arguments
rtsp_url = args.rtsp_url
websocket_url = args.websocket_url
s3_bucket = args.s3_bucket
stream_path = args.stream_path
stream_id = args.stream_id
cloudwatch_namespace = args.cloudwatch_namespace
scale_filter = args.scale

# AWS Configuration
region_name = 'us-east-1'

# Initialize AWS Credentials from Environment Variables
aws_access_key_id = os.environ.get('AWS_ACCESS_KEY_ID')
aws_secret_access_key = os.environ.get('AWS_SECRET_ACCESS_KEY')

# Check if AWS credentials are set
if not aws_access_key_id or not aws_secret_access_key:
    logging.error("AWS credentials not found. Please set AWS_ACCESS_KEY_ID and AWS_SECRET_ACCESS_KEY environment variables.")
    sys.exit(1)

# Global variables for streaming management
s3_client = None
cloudwatch_client = None
is_uploading = False
ffmpeg_process = None
current_run_id = None
current_output_dir = None
s3_prefix = None
start_time = None  # For measuring stream duration

# For concurrency guard on uploads
upload_in_progress = {}  # {filename: True/False}

##############################################################################
#                         AWS CLIENT INITIALIZATION
##############################################################################
def setup_clients(retries=3):
    """
    Initialize the S3 and CloudWatch clients with limited retries.
    If it fails continuously, we'll log an error but continue running.
    """
    global s3_client, cloudwatch_client
    for attempt in range(retries):
        try:
            s3_client = boto3.client(
                's3',
                aws_access_key_id=aws_access_key_id,
                aws_secret_access_key=aws_secret_access_key,
                region_name=region_name
            )
            cloudwatch_client = boto3.client(
                'cloudwatch',
                aws_access_key_id=aws_access_key_id,
                aws_secret_access_key=aws_secret_access_key,
                region_name=region_name
            )
            logging.info("AWS clients initialized.")
            return
        except (NoCredentialsError, BotoCoreError, ClientError, EndpointConnectionError) as e:
            logging.error("Failed to initialize AWS clients: %s", e, exc_info=True)
            time.sleep(5)
    logging.error("Could not initialize AWS clients after multiple retries. Continuing without CloudWatch/S3.")

##############################################################################
#                            CLOUDWATCH METRICS
##############################################################################
def emit_metric(metric_name, value, unit="Count"):
    """Send a custom metric to CloudWatch if client is initialized, handle exceptions gracefully."""
    if cloudwatch_client is None:
        return
    try:
        cloudwatch_client.put_metric_data(
            Namespace=cloudwatch_namespace,
            MetricData=[
                {
                    'MetricName': metric_name,
                    'Value': value,
                    'Unit': unit,
                    'Dimensions': [
                        {
                            'Name': 'StreamId',
                            'Value': stream_id
                        }
                    ]
                },
            ]
        )
        logging.debug("Emitted CloudWatch metric: %s - %s %s", metric_name, value, unit)
    except (BotoCoreError, ClientError, EndpointConnectionError) as e:
        logging.error("Error emitting metric %s: %s", metric_name, e, exc_info=True)

def emit_system_metrics():
    """Emit system metrics (CPU, Memory, Disk usage) every 30 minutes indefinitely."""
    while True:
        try:
            if cloudwatch_client:
                cpu_usage = psutil.cpu_percent()
                memory_info = psutil.virtual_memory()
                disk_info = psutil.disk_usage('/')

                emit_metric("CPUUsage", cpu_usage, "Percent")
                emit_metric("MemoryUsage", memory_info.percent, "Percent")
                emit_metric("DiskUsage", disk_info.percent, "Percent")

                logging.info(
                    "Emitted system metrics: CPU %.1f%%, Memory %.1f%%, Disk %.1f%%",
                    cpu_usage, memory_info.percent, disk_info.percent
                )
        except Exception as e:
            logging.error("Error emitting system metrics: %s", e, exc_info=True)
        time.sleep(1800)

##############################################################################
#                              FFMPEG LOGIC
##############################################################################
def run_ffmpeg(output_dir_path):
    """
    Launch FFmpeg to start streaming to the given local directory and keep it running.
    """
    global ffmpeg_process

    m3u8_filename = "stream.m3u8"

    # Build FFmpeg command
    ffmpeg_command = [
        "ffmpeg",
        "-rtsp_transport", "tcp",
        "-i", rtsp_url,
        "-c:v", "libx264",
        "-preset", "ultrafast",
        "-tune", "zerolatency",
        "-c:a", "aac",
        "-g", "30",
        "-f", "hls",
        "-hls_time", "2",
        "-hls_list_size", "6",
        "-hls_flags", "omit_endlist",
        "-hls_segment_filename", os.path.join(output_dir_path, "segment_%03d.ts"),
        os.path.join(output_dir_path, m3u8_filename)
    ]

    # Add video filter if scale is specified
    if scale_filter:
        # Insert video filter before codec
        video_filter_index = ffmpeg_command.index("-c:v")
        ffmpeg_command.insert(video_filter_index, "-vf")
        ffmpeg_command.insert(video_filter_index + 1, f"scale={scale_filter},format=yuv420p")
    else:
        # Default format filter
        video_filter_index = ffmpeg_command.index("-c:v")
        ffmpeg_command.insert(video_filter_index, "-vf")
        ffmpeg_command.insert(video_filter_index + 1, "format=yuv420p")

    logging.info("Starting FFmpeg process for stream: %s", stream_id)
    ffmpeg_process = subprocess.Popen(ffmpeg_command, stderr=subprocess.PIPE, universal_newlines=True)

    # Start a thread to capture and log FFmpeg's stderr output
    threading.Thread(target=log_ffmpeg_errors, args=(ffmpeg_process,), daemon=True).start()
    logging.info("FFmpeg process started for stream: %s", stream_id)

def log_ffmpeg_errors(process):
    """Log FFmpeg stderr output line by line. This helps see if it stops producing output."""
    while True:
        output = process.stderr.readline()
        if output:
            logging.debug("FFmpeg stderr: %s", output.strip())
        else:
            break  # Process might have exited or no more output

def stop_ffmpeg():
    """Stop the FFmpeg process if it is running."""
    global ffmpeg_process
    if ffmpeg_process:
        logging.info("Terminating FFmpeg process for stream: %s", stream_id)
        ffmpeg_process.terminate()
        ffmpeg_process.wait()
        ffmpeg_process = None
        logging.info("FFmpeg process terminated for stream: %s", stream_id)

##############################################################################
#                         UPLOADING TO S3 LOGIC
##############################################################################
def upload_file_to_s3(file_path):
    """
    Upload a single file to S3 and track upload duration.
    After successful upload, remove the file from local disk.
    """
    global s3_prefix

    if not s3_client:
        logging.error("S3 client not initialized. Cannot upload.")
        return

    if not os.path.exists(file_path):
        logging.debug("File %s disappeared before uploading. Skipping.", file_path)
        return

    filename = os.path.basename(file_path)
    try:
        start_upload = time.time()
        s3_key = f"{s3_prefix}{filename}"

        # Decide content type
        if filename.endswith('.m3u8'):
            content_type = 'application/vnd.apple.mpegurl'
        else:
            content_type = 'video/MP2T'  # for .ts segments

        s3_client.upload_file(
            file_path,
            s3_bucket,
            s3_key,
            ExtraArgs={
                'ContentType': content_type,
                'CacheControl': 'no-cache, no-store, must-revalidate',
            }
        )
        upload_duration = time.time() - start_upload
        emit_metric("UploadDuration", upload_duration, "Seconds")
        logging.info("Uploaded %s to S3 in %.2f seconds.", s3_key, upload_duration)

        # Remove the local file after successful upload
        os.remove(file_path)
        logging.info("Removed local file %s after successful upload.", file_path)

    except (BotoCoreError, ClientError, EndpointConnectionError) as e:
        emit_metric("UploadFailures", 1)
        logging.error("Failed to upload file %s to S3: %s", file_path, e, exc_info=True)
    except Exception as e:
        emit_metric("UploadFailures", 1)
        logging.error("Unexpected error uploading file %s to S3: %s", file_path, e, exc_info=True)
    finally:
        if filename in upload_in_progress:
            upload_in_progress[filename] = False

def upload_to_s3():
    """
    Continuously checks the output directory for new/updated files and uploads them to S3.
    We track (mtime, size) in a dictionary so we don't miss rapid updates.
    We always upload .m3u8 first, then TS files. 
    Concurrency guard prevents multiple threads from uploading the same file simultaneously.
    """
    global is_uploading, current_output_dir

    existing_files = {}  # filename -> (mtime, size)

    logging.info("Starting S3 upload thread for stream: %s", stream_id)
    with ThreadPoolExecutor(max_workers=4) as executor:
        while is_uploading:
            try:
                if not current_output_dir or not os.path.exists(current_output_dir.name):
                    time.sleep(0.1)
                    continue

                current_files = sorted(os.listdir(current_output_dir.name))

                # Separate m3u8 from ts files
                m3u8_files = [f for f in current_files if f.endswith('.m3u8')]
                ts_files = [f for f in current_files if f.endswith('.ts')]

                # 1) Upload .m3u8 files first
                for filename in m3u8_files:
                    file_path = os.path.join(current_output_dir.name, filename)
                    if not os.path.isfile(file_path):
                        continue
                    try:
                        stat = os.stat(file_path)
                        mtime, size = stat.st_mtime, stat.st_size

                        # Check if new or changed
                        if (filename not in existing_files or
                            existing_files[filename] != (mtime, size)):

                            # If not already uploading
                            if not upload_in_progress.get(filename, False):
                                upload_in_progress[filename] = True
                                existing_files[filename] = (mtime, size)
                                executor.submit(upload_file_to_s3, file_path)
                    except FileNotFoundError:
                        logging.warning("File %s not found. Skipping upload.", file_path)

                # 2) Then upload TS files
                for filename in ts_files:
                    file_path = os.path.join(current_output_dir.name, filename)
                    if not os.path.isfile(file_path):
                        continue
                    try:
                        stat = os.stat(file_path)
                        mtime, size = stat.st_mtime, stat.st_size

                        # Check if new or changed
                        if (filename not in existing_files or
                            existing_files[filename] != (mtime, size)):

                            if not upload_in_progress.get(filename, False):
                                upload_in_progress[filename] = True
                                existing_files[filename] = (mtime, size)
                                executor.submit(upload_file_to_s3, file_path)
                    except FileNotFoundError:
                        logging.warning("File %s not found. Skipping upload.", file_path)

                time.sleep(0.1)
            except Exception as e:
                logging.error("Error in S3 upload loop: %s", e, exc_info=True)

##############################################################################
#                         STARTING / STOPPING A STREAM
##############################################################################
def start_uploading(run_id):
    """
    Start the uploading process for a new stream identified by run_id.
    This will create a brand-new temp directory, start FFmpeg, etc.
    """
    global is_uploading, current_run_id, s3_prefix, start_time, current_output_dir

    # If we're already uploading, stop first
    if is_uploading:
        stop_uploading()

    current_run_id = run_id
    s3_prefix = f"{stream_path}/{run_id}/"
    start_time = time.time()
    emit_metric("ConnectionStatus", 1)

    # Create a fresh temp directory for this run
    current_output_dir = tempfile.TemporaryDirectory()

    # Start FFmpeg with the new output path
    run_ffmpeg(current_output_dir.name)

    logging.info("Starting upload process with run_id: %s for stream: %s", run_id, stream_id)
    is_uploading = True
    threading.Thread(target=upload_to_s3, daemon=True).start()

def stop_uploading():
    """Stop the ongoing upload process and the FFmpeg stream."""
    global is_uploading, start_time, current_output_dir

    if is_uploading:
        is_uploading = False
        if start_time:
            stream_duration = time.time() - start_time
            emit_metric("StreamDuration", stream_duration, "Seconds")
            start_time = None
        emit_metric("ConnectionStatus", 0)
        logging.info("Stopping upload process for stream: %s", stream_id)

    # Stop FFmpeg
    stop_ffmpeg()

    # Clean up the temp directory
    if current_output_dir:
        try:
            current_output_dir.cleanup()
        except Exception as e:
            logging.error("Error cleaning up temp dir: %s", e, exc_info=True)
        current_output_dir = None

##############################################################################
#                          WEBSOCKET / RECONNECT LOGIC
##############################################################################
def websocket_worker():
    """
    Connect to the WebSocket in a loop. If the connection closes, wait and reconnect.
    """
    reconnect_interval = 5

    while True:
        logging.info("Connecting to WebSocket for stream: %s", stream_id)
        try:
            # Set up event handlers
            def on_message(ws, message):
                logging.info("Received WebSocket message for stream %s: %s", stream_id, message)
                try:
                    msg = json.loads(message)
                    event_data = msg.get("event")

                    if event_data:
                        action = event_data.get("event")
                        run_id = event_data.get("runId")
                    else:
                        # fallback if 'event' is not present
                        action = msg.get("action")
                        run_id = msg.get("runId")

                    if action == "start_live_stream" and run_id:
                        logging.info("Received start_live_stream action with run_id: %s for stream: %s", run_id, stream_id)
                        start_uploading(run_id)
                    elif action in ["stop_live_stream", "client_disconnected"]:
                        logging.info("Stopping stream %s due to %s.", stream_id, action)
                        stop_uploading()
                    elif action == "ping":
                        logging.info("Ping received for stream: %s. Doing nothing.", stream_id)
                    else:
                        logging.warning("Unknown action received for stream %s: %s", stream_id, action)
                except json.JSONDecodeError:
                    logging.error("Invalid message format for stream %s: %s", stream_id, message)

            def on_error(ws, error):
                logging.error("WebSocket error for stream %s: %s", stream_id, error)

            def on_close(ws, *args):
                logging.info("WebSocket connection closed for stream: %s", stream_id)
                logging.info("Will reconnect in %d seconds...", reconnect_interval)

            def on_open(ws):
                logging.info("WebSocket connection established for stream: %s", stream_id)

            ws_app = websocket.WebSocketApp(
                websocket_url,
                on_message=on_message,
                on_error=on_error,
                on_close=on_close,
                on_open=on_open
            )
            # Use SSL with no cert check if needed, plus keepalives
            ws_app.run_forever(
                sslopt={"cert_reqs": ssl.CERT_NONE},
                ping_interval=30,
                ping_timeout=10
            )

        except Exception as e:
            logging.error("Exception in WebSocket connection for stream %s: %s", stream_id, e, exc_info=True)

        # Sleep before attempting another reconnect
        time.sleep(reconnect_interval)

##############################################################################
#                            SIGNAL HANDLERS
##############################################################################
def signal_handler(signum, frame):
    """Handle shutdown signals gracefully."""
    logging.info("Received signal %d. Shutting down stream: %s", signum, stream_id)
    stop_uploading()
    sys.exit(0)

# Setup signal handlers
signal.signal(signal.SIGTERM, signal_handler)
signal.signal(signal.SIGINT, signal_handler)

##############################################################################
#                               MAIN ENTRY
##############################################################################
if __name__ == "__main__":
    logging.info("Stream script starting for: %s", stream_id)

    # If your environment needs to wait for the network to come up, keep this.
    time.sleep(60)

    # Initialize AWS clients
    setup_clients()

    # Start system metrics in a separate thread
    threading.Thread(target=emit_system_metrics, daemon=True).start()

    # WebSocket worker
    threading.Thread(target=websocket_worker, daemon=True).start()

    # Keep main thread alive
    while True:
        time.sleep(3600)<|MERGE_RESOLUTION|>--- conflicted
+++ resolved
@@ -1,7 +1,3 @@
-<<<<<<< HEAD
-# Deployment Commands:
-# scp programs/hls.py drabindr@casa5:/home/drabindr/hls.py && ssh drabindr@casa5 'sudo reboot'
-=======
 #!/usr/bin/env python3
 """
 Parameterized HLS Streaming Script for Casa Camera System
@@ -14,7 +10,6 @@
     AWS_ACCESS_KEY_ID
     AWS_SECRET_ACCESS_KEY
 """
->>>>>>> 2d697e65
 
 import subprocess
 import threading
