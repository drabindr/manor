--- conflicted
+++ resolved
@@ -1,11 +1,7 @@
 import React, { useState, useEffect, useMemo } from 'react';
 import { UilVideo, UilHistory, UilClock } from "@iconscout/react-unicons";
 import CameraCard from '../CameraCard';
-<<<<<<< HEAD
-import CasaCameraCard from '../CasaCameraCard';
-=======
 import CasaCameraCard, { CasaCameraConfig } from '../CasaCameraCard';
->>>>>>> 2d697e65
 import { sortCamerasWithTimeContext } from '../utils/cameraUtils';
 
 export type CameraDevice = {
@@ -339,9 +335,6 @@
             </div>
           </div>
           <div className="group h-full">
-<<<<<<< HEAD
-            <CasaCameraCard ref={casaCameraRef} />
-=======
             <CasaCameraCard 
               ref={casaCameraRef} 
               config={{
@@ -352,7 +345,6 @@
                 displayName: 'Casa Camera'
               }}
             />
->>>>>>> 2d697e65
             {/* Enhanced Casa Camera Control Buttons */}
             <div className="absolute inset-0 flex items-center justify-center opacity-0 group-hover:opacity-100 transition-opacity duration-300 z-20 camera-button-container">
               <button
@@ -385,11 +377,6 @@
                 }}
                 className="bg-black/70 hover:bg-black/85 active:bg-black/95 text-white px-3 sm:px-4 py-2.5 sm:py-3 rounded-full border border-gray-700/50 backdrop-blur-sm transition-all duration-300 transform hover:scale-105 active:scale-95 flex items-center justify-center sm:space-x-2 shadow-xl camera-button touch-manipulation min-w-[44px] sm:min-w-[100px] min-h-[44px]"
                 aria-label="View Casa Camera history"
-<<<<<<< HEAD
-              >
-                <UilHistory size={isMobile ? 16 : 18} />
-                <span className="font-medium button-text hidden sm:inline ml-2 sm:ml-0">History</span>
-=======
               >
                 <UilHistory size={isMobile ? 16 : 18} />
                 <span className="font-medium button-text hidden sm:inline ml-2 sm:ml-0">History</span>
@@ -446,7 +433,6 @@
                   <path d="M8 3H5a2 2 0 0 0-2 2v3m18 0V5a2 2 0 0 0-2-2h-3m0 18h3a2 2 0 0 0 2-2v-3M3 16v3a2 2 0 0 0 2 2h3"/>
                 </svg>
                 <span className="font-medium button-text hidden sm:inline ml-2 sm:ml-0">Fullscreen</span>
->>>>>>> 2d697e65
               </button>
             </div>
           </div>
