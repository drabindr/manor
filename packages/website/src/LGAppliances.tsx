--- conflicted
+++ resolved
@@ -168,17 +168,10 @@
         </div>
       )}
 
-<<<<<<< HEAD
       {/* Enhanced Header */}
       <div className="p-4 flex items-center space-x-3">
         <div className="relative w-12 h-12 flex items-center justify-center bg-gradient-to-br from-gray-700 to-gray-800 rounded-xl border border-gray-600/50 shadow-inner flex-shrink-0">
-          <img
-=======
-      {/* Compact Header */}
-      <div className="p-3 flex items-center space-x-2.5">
-        <div className="w-10 h-10 flex items-center justify-center bg-gray-800 rounded-lg border border-gray-600/50 shadow-inner flex-shrink-0">
           <OptimizedImage
->>>>>>> 3ad8195c
             src={`/device_icons/${iconMap[device.deviceType]}`}
             alt={device.deviceType}
             className="w-8 h-8 object-contain opacity-90 transition-opacity duration-300"
